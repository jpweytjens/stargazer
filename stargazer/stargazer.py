"""
This is a python package to generate nicely formatted
regression results similar to the style of the R
package of the same name:
https://CRAN.R-project.org/package=stargazer

@authors:
    Matthew Burke:
        matthew.wesley.burke@gmail.com
        github.com/mwburke
"""

from __future__ import print_function
from statsmodels.regression.linear_model import RegressionResultsWrapper
from math import sqrt


class Stargazer:
    """
    Class that is constructed with one or more trained
    OLS models from the statsmodels package.

    The user then can change the rendering options by
    chaining different methods to the Stargazer object
    and then render the results in either HTML or LaTeX.
    """

    def __init__(self, models):
        self.models = models
        self.num_models = len(models)
        self.reset_params()
        self.extract_data()

    def validate_input(self):
        """
        Check inputs to see if they are going to
        cause any problems further down the line.

        Any future checking will be added here.
        """
        targets = []

        for m in self.models:
            if not isinstance(m, RegressionResultsWrapper):
                raise ValueError('Please use trained OLS models as inputs')
            targets.append(m.model.endog_names)

        if targets.count(targets[0]) != len(targets):
            self.dependent_variable = ''
            self.dep_var_name = None
        else:
            self.dependent_variable = targets[0]

    def reset_params(self):
        """
        Set all of the rendering parameters to their default settings.
        Run upon initialization but also allows the user to reset
        if they have made several changes and want to start fresh.

        Does not effect any of the underlying model data.
        """
        self.title_text = None
        self.show_header = True
        self.dep_var_name = 'Dependent variable:'
        self.column_labels = None
        self.column_separators = None
        self.show_model_nums = True
        self.original_cov_names = None
        self.cov_map = None
        self.show_precision = True
        self.show_sig = True
        self.sig_levels = [0.1, 0.05, 0.01]
        self.sig_digits = 3
        self.confidence_intervals = False
        self.show_footer = True
        self.custom_footer_text = []
        self.show_n = True
        self.show_r2 = True
        self.show_adj_r2 = True
        self.show_residual_std_err = True
        self.show_f_statistic = True
        self.show_dof = True
        self.show_notes = True
        self.notes_label = 'Note:'
        self.notes_append = True
        self.custom_notes = []
        self.show_stars = True

    def extract_data(self):
        """
        Extract the values we need from the models and store
        for use or modification. They should not be able to
        be modified by any rendering parameters.
        """
        self.validate_input()
        self.model_data = []
        for m in self.models:
            self.model_data.append(self.extract_model_data(m))

        covs = []
        for md in self.model_data:
            covs = covs + list(md['cov_names'])
        self.cov_names = sorted(set(covs))

    def _extract_feature(self, obj, feature):
        """
        Just return obj.feature if present and None otherwise.
        """
        try:
            return getattr(obj, feature)
        except AttributeError:
            return None

    def extract_model_data(self, model):
        # For features that are simple attributes of "model", establish the
        # mapping with internal name (TODO: adopt same names?):
        statsmodels_map = {'p_values' : 'pvalues',
                           'cov_values' : 'params',
                           'cov_std_err' : 'bse',
                           'r2' : 'rsquared',
                           'r2_adj' : 'rsquared_adj',
                           'f_p_value' : 'f_pvalue',
                           'degree_freedom' : 'df_model',
                           'degree_freedom_resid' : 'df_resid',
                           'nobs' : 'nobs',
                           'f_statistic' : 'fvalue'
                           }

        data = {}
        for key, val in statsmodels_map.items():
            data[key] = self._extract_feature(model, val)

        data['cov_names'] = model.params.index.values
        data['conf_int_low_values'] = model.conf_int()[0]
        data['conf_int_high_values'] = model.conf_int()[1]
        data['resid_std_err'] = sqrt(model.scale)

        # Workaround for
        # https://github.com/statsmodels/statsmodels/issues/6778:
        if 'f_statistic' in data:
            data['f_statistic'] = (lambda x : x[0, 0] if getattr(x, 'ndim', 0)
                                   else x)(data['f_statistic'])

        return data

    # Begin render option functions
    def title(self, title):
        self.title_text = title

    def show_header(self, show):
        assert type(show) == bool, 'Please input True/False'
        self.header = show

    def show_model_numbers(self, show):
        assert type(show) == bool, 'Please input True/False'
        self.show_model_nums = show

    def custom_columns(self, labels, separators=None):
        if separators is not None:
            assert type(labels) == list, 'Please input a list of labels or a single label string'
            assert type(separators) == list, 'Please input a list of column separators'
            assert len(labels) == len(separators), 'Number of labels must match number of columns'
            assert sum([int(type(s) != int) for s in separators]) == 0, 'Columns must be ints'
            assert sum(separators) == self.num_models, 'Please set number of columns to number of models'
        else:
            assert type(labels) == str, 'Please input a single string label if no columns specified'

        self.column_labels = labels
        self.column_separators = separators

    def significance_levels(self, levels):
        assert len(levels) == 3, 'Please input 3 significance levels'
        assert sum([int(type(l) != float) for l in levels]) == 0, 'Please input floating point values as significance levels'
        self.sig_levels = sorted(levels, reverse=True)

    def significant_digits(self, digits):
        assert type(digits) == int, 'The number of significant digits must be an int'
        assert digits < 10, 'Whoa hold on there bud, maybe use fewer digits'
        self.sig_digits = digits

    def show_confidence_intervals(self, show):
        assert type(show) == bool, 'Please input True/False'
        self.confidence_intervals = show

    def dependent_variable_name(self, name):
        assert type(name) == str, 'Please input a string to use as the depedent variable name'
        self.dep_var_name = name

    def covariate_order(self, cov_names):
        missing = set(cov_names).difference(set(self.cov_names))
        assert not missing, ('Covariate order must contain subset of existing '
                             'covariates: {} are not.'.format(missing))
        self.original_cov_names = self.cov_names
        self.cov_names = cov_names

    def rename_covariates(self, cov_map):
        assert isinstance(cov_map, dict), 'Please input a dictionary with covariate names as keys'
        self.cov_map = cov_map

    def reset_covariate_order(self):
        if self.original_cov_names is not None:
            self.cov_names = self.original_cov_names

    def show_degrees_of_freedom(self, show):
        assert type(show) == bool, 'Please input True/False'
        self.show_dof = show

    def custom_note_label(self, notes_label):
        assert type(notes_label) == str, 'Please input a string to use as the note label'
        self.notes_label = notes_label

    def add_custom_notes(self, notes):
        assert sum([int(type(n) != str) for n in notes]) == 0, 'Notes must be strings'
        self.custom_notes = notes

    def append_notes(self, append):
        assert type(append) == bool, 'Please input True/False'
        self.notes_append = append

<<<<<<< HEAD
    def show_stars(self, show):
        assert type(show) == bool, 'Please input True/False'
        self.show_stars = show

    # Begin HTML render functions
    def render_html(self):
        html = ''
        html += self.generate_header_html()
        html += self.generate_body_html()
        html += self.generate_footer_html()
=======
    def render_html(self, *args, **kwargs):
        return HTMLRenderer(self).render(*args, **kwargs)

    def _repr_html_(self):
        return self.render_html()

    def render_latex(self, *args, **kwargs):
        return LaTeXRenderer(self).render(*args, **kwargs)


class Renderer:
    """
    Base class for renderers to specific formats. Only meant to be subclassed.
    """
    def __init__(self, table):
        """
        Initialize a new renderer.
        
        "table": Stargazer object to render
        """

        self.table = table

    def __getattribute__(self, key):
        """
        Temporary fix while we better organize how a Stargazer table stores
        parameters: just retrieve them transparently as attributes of the
        Stargazer table object.
        """

        try:
            return object.__getattribute__(self, key)
        except AttributeError as exc:
            if hasattr(self.table, key):
                return getattr(self.table, key)
            else:
                raise exc

    def get_sig_icon(self, p_value, sig_char='*'):
        if p_value is None:
            return ''
        if p_value >= self.sig_levels[0]:
            return ''
        elif p_value >= self.sig_levels[1]:
            return sig_char
        elif p_value >= self.sig_levels[2]:
            return sig_char * 2
        else:
            return sig_char * 3

    def _float_format(self, value):
        """
        Format value to string, using the precision set by the user.
        """
        if value is None:
            return ''

        return '{{:.{prec}f}}'.format(prec=self.sig_digits).format(value)


class HTMLRenderer(Renderer):
    fmt = 'html'

    def render(self):
        html = self.generate_header()
        html += self.generate_body()
        html += self.generate_footer()
>>>>>>> 0188e8cd

        return html

    def generate_header(self):
        header = ''
        if not self.show_header:
            return header

        if self.title_text is not None:
            header += self.title_text + '<br>'

        header += '<table style="text-align:center"><tr><td colspan="'
        header += str(self.num_models + 1) + '" style="border-bottom: 1px solid black"></td></tr>'
        if self.dep_var_name is not None:
            header += '<tr><td style="text-align:left"></td><td colspan="' + str(self.num_models)
            header += '"><em>' + self.dep_var_name + self.dependent_variable + '</em></td></tr>'

        header += '<tr><td style="text-align:left"></td>'
        if self.column_labels is not None:
            if type(self.column_labels) == str:
                header += '<td colspan="' + str(self.num_models) + '">'
                header += self.column_labels + "</td></tr>"
            else:
                # The first table column holds the covariates names:
                header += '<tr><td></td>'
                for i, label in enumerate(self.column_labels):
                    sep = self.column_separators[i]
                    header += '<td colspan="{}">{}</td>'.format(sep, label)
                header += '</tr>'

        if self.show_model_nums:
            header += '<tr><td style="text-align:left"></td>'
            for num in range(1, self.num_models + 1):
                header += '<td>(' + str(num) + ')</td>'
            header += '</tr>'

        header += '<tr><td colspan="' + str(self.num_models + 1)
        header += '" style="border-bottom: 1px solid black"></td></tr>'

        return header

    def generate_body(self):
        """
        Generate the body of the results where the
        covariate reporting is.
        """
        body = ''
        for cov_name in self.cov_names:
            body += self.generate_cov_rows(cov_name)

        return body

    def generate_cov_rows(self, cov_name):
        cov_text = ''
        cov_text += self.generate_cov_main(cov_name)
        if self.show_precision:
            cov_text += self.generate_cov_precision(cov_name)
        else:
            cov_text += '<tr></tr>'

        return cov_text

    def generate_cov_main(self, cov_name):
        cov_print_name = cov_name
        if self.cov_map is not None:
            cov_print_name = self.cov_map.get(cov_print_name, cov_name)
        cov_text = '<tr><td style="text-align:left">' + cov_print_name + '</td>'
        for md in self.model_data:
            if cov_name in md['cov_names']:
                cov_text += '<td>'
                cov_text += self._float_format(md['cov_values'][cov_name])
                if self.show_sig:
                    cov_text += '<sup>' + str(self.get_sig_icon(md['p_values'][cov_name])) + '</sup>'
                cov_text += '</td>'
            else:
                cov_text += '<td></td>'
        cov_text += '</tr>'

        return cov_text

    def generate_cov_precision(self, cov_name):
        cov_text = '<tr><td style="text-align:left"></td>'
        for md in self.model_data:
            if cov_name in md['cov_names']:
                cov_text += '<td>('
                if self.confidence_intervals:
                    cov_text += self._float_format(md['conf_int_low_values'][cov_name]) + ' , '
                    cov_text += self._float_format(md['conf_int_high_values'][cov_name])
                else:
                    cov_text += self._float_format(md['cov_std_err'][cov_name])
                cov_text += ')</td>'
            else:
                cov_text += '<td></td>'
        cov_text += '</tr>'

        return cov_text

<<<<<<< HEAD
    def get_sig_icon(self, p_value, sig_char='*'):
        if p_value is None or not self.show_stars:
            return ''
        if p_value >= self.sig_levels[0]:
            return ''
        elif p_value >= self.sig_levels[1]:
            return sig_char
        elif p_value >= self.sig_levels[2]:
            return sig_char * 2
        else:
            return sig_char * 3

    def generate_footer_html(self):
=======
    def generate_footer(self):
>>>>>>> 0188e8cd
        """
        Generate the footer of the table where
        model summary section is.
        """
        footer = '<td colspan="' + str(self.num_models + 1) + '" style="border-bottom: 1px solid black"></td></tr>'

        if not self.show_footer:
            return footer
        if self.show_n:
            footer += self.generate_observations()
        if self.show_r2:
            footer += self.generate_r2()
        if self.show_adj_r2:
            footer += self.generate_r2_adj()
        if self.show_residual_std_err:
            footer += self.generate_resid_std_err()
        if self.show_f_statistic:
            footer += self.generate_f_statistic()
        footer += '<tr><td colspan="' + str(self.num_models + 1) + '" style="border-bottom: 1px solid black"></td></tr>'
        if self.show_notes:
            footer += self.generate_notes()
        footer += '</table>'

        return footer

    def generate_observations(self):
        obs_text = ''
        obs_text += '<tr><td style="text-align: left">Observations</td>'
        for md in self.model_data:
            obs_text += '<td>{:d}</td>'.format(int(md['nobs']))
        obs_text += '</tr>'
        return obs_text

    def generate_r2(self):
        r2_text = ''
        r2_text += '<tr><td style="text-align: left">R<sup>2</sup></td>'
        for md in self.model_data:
            r2_text += '<td>' + self._float_format(md['r2']) + '</td>'
        r2_text += '</tr>'
        return r2_text

    def generate_r2_adj(self):
        r2_text = ''
        r2_text += '<tr><td style="text-align: left">Adjusted R<sup>2</sup></td>'
        for md in self.model_data:
            r2_text += '<td>' + self._float_format(md['r2_adj']) + '</td>'
        r2_text += '</tr>'
        return r2_text

    def generate_resid_std_err(self):
        rse_text = ''
        rse_text += '<tr><td style="text-align: left">Residual Std. Error</td>'
        for md in self.model_data:
            rse_text += '<td>' + self._float_format(md['resid_std_err'])
            if self.show_dof:
                rse_text += ' (df={degree_freedom_resid:.0f})'.format(**md)
            rse_text += '</td>'
        rse_text += '</tr>'
        return rse_text

    def generate_f_statistic(self):
        f_text = ''
        f_text += '<tr><td style="text-align: left">F Statistic</td>'
        for md in self.model_data:
            f_text += '<td>' + self._float_format(md['f_statistic'])
            f_text += '<sup>' + self.get_sig_icon(md['f_p_value']) + '</sup>'
            if self.show_dof:
                f_text += ' (df={degree_freedom:.0f}; {degree_freedom_resid:.0f})'.format(**md)
            f_text += '</td>'
        f_text += '</tr>'
        return f_text

    def generate_notes(self):
        notes_text = ''
        notes_text += '<tr><td style="text-align: left">' + self.notes_label + '</td>'
<<<<<<< HEAD
        if self.notes_append and self.show_stars:
            notes_text += self.generate_p_value_section_html()
=======
        if self.notes_append:
            notes_text += self.generate_p_value_section()
>>>>>>> 0188e8cd
        notes_text += '</tr>'
        notes_text += self.generate_additional_notes()
        return notes_text

    def generate_p_value_section(self):
        notes_text = """
 <td colspan="{}" style="text-align: right">
  <sup>*</sup>p&lt;{};
  <sup>**</sup>p&lt;{};
  <sup>***</sup>p&lt;{}
 </td>""".format(self.num_models, *self.sig_levels)
        return notes_text

    def generate_additional_notes(self):
        notes_text = ''
        if len(self.custom_notes) == 0:
            return notes_text
        i = 0
        for i, note in enumerate(self.custom_notes):
            if (i != 0) | (self.notes_append):
                notes_text += '<tr>'
            notes_text += '<td></td><td colspan="' + str(self.num_models) + '" style="text-align: right">' + note + '</td></tr>'

        return notes_text

class LaTeXRenderer(Renderer):
    fmt = 'LaTeX'

    def render(self, only_tabular=False, insert_empty_rows=False):
        latex = self.generate_header(only_tabular=only_tabular)
        latex += self.generate_body(insert_empty_rows=insert_empty_rows)
        latex += self.generate_footer(only_tabular=only_tabular)

        return latex

    def generate_header(self, only_tabular=False):
        header = ''
        if not only_tabular:
            header += '\\begin{table}[!htbp] \\centering\n'
            if not self.show_header:
                return header

            if self.title_text is not None:
                header += '  \\caption{' + self.title_text + '}\n'

            header += '  \\label{}\n'

        content_columns = 'c' * self.num_models
        header += '\\begin{tabular}{@{\\extracolsep{5pt}}l' + content_columns + '}\n'
        header += '\\\\[-1.8ex]\\hline\n'
        header += '\\hline \\\\[-1.8ex]\n'
        if self.dep_var_name is not None:
            header += '& \\multicolumn{' + str(self.num_models) + '}{c}'
            header += '{\\textit{' + self.dep_var_name + '}} \\\n'
            header += '\\cr \\cline{' + str(self.num_models) + '-' + str(self.num_models + 1) + '}\n'

        if self.column_labels is not None:
            if type(self.column_labels) == str:
                header += '\\\\[-1.8ex] & \\multicolumn{' + str(self.num_models) + '}{c}{' + self.column_labels + '} \\\\'
            else:
                header += '\\\\[-1.8ex] '
                for i, label in enumerate(self.column_labels):
                    header += '& \\multicolumn{' + str(self.column_separators[i])
                    header += '}{c}{' + label + '} '
                header += ' \\\\\n'

        if self.show_model_nums:
            header += '\\\\[-1.8ex] '
            for num in range(1, self.num_models + 1):
                header += '& (' + str(num) + ') '
            header += '\\\\\n'

        header += '\\hline \\\\[-1.8ex]\n'

        return header

    def generate_body(self, insert_empty_rows=False):
        """
        Generate the body of the results where the
        covariate reporting is.
        """
        body = ''
        for cov_name in self.cov_names:
            body += self.generate_cov_rows(cov_name)
            if insert_empty_rows:
                body += '  ' + '& '*len(self.num_models) + '\\\\\n'

        return body

    def generate_cov_rows(self, cov_name):
        cov_text = ''
        cov_text += self.generate_cov_main(cov_name)
        if self.show_precision:
            cov_text += self.generate_cov_precision(cov_name)
        else:
            cov_text += '& '

        return cov_text

    def generate_cov_main(self, cov_name):
        cov_print_name = cov_name

        if self.cov_map is not None:
            if cov_name in self.cov_map:
                cov_print_name = self.cov_map[cov_name]

        cov_text = ' ' + cov_print_name + ' '
        for md in self.model_data:
            if cov_name in md['cov_names']:
                cov_text += '& ' + self._float_format(md['cov_values'][cov_name])
                if self.show_sig:
                    cov_text += '$^{' + str(self.get_sig_icon(md['p_values'][cov_name])) + '}$'
                cov_text += ' '
            else:
                cov_text += '& '
        cov_text += '\\\\\n'

        return cov_text

    def generate_cov_precision(self, cov_name):
        cov_text = '  '

        for md in self.model_data:
            if cov_name in md['cov_names']:
                cov_text += '& ('
                if self.confidence_intervals:
                    cov_text += self._float_format(md['conf_int_low_values'][cov_name]) + ' , '
                    cov_text += self._float_format(md['conf_int_high_values'][cov_name])
                else:
                    cov_text += self._float_format(md['cov_std_err'][cov_name])
                cov_text += ') '
            else:
                cov_text += '& '
        cov_text += '\\\\\n'

        return cov_text

    def generate_footer(self, only_tabular=False):
        """
        Generate the footer of the table where
        model summary section is.
        """

        footer = '\\hline \\\\[-1.8ex]\n'

        if not self.show_footer:
            return footer
        if self.show_n:
            footer += self.generate_observations()
        if self.show_r2:
            footer += self.generate_r2()
        if self.show_adj_r2:
            footer += self.generate_r2_adj()
        if self.show_residual_std_err:
            footer += self.generate_resid_std_err()
        if self.show_f_statistic:
            footer += self.generate_f_statistic()
        footer += '\\hline\n\\hline \\\\[-1.8ex]\n'
        if self.show_notes:
            footer += self.generate_notes()
        footer += '\\end{tabular}'

        if not only_tabular:
            footer += '\n\\end{table}'

        return footer

    def generate_observations(self):
        obs_text = ''
        obs_text += ' Observations '
        for md in self.model_data:
            obs_text += '& {:d} '.format(int(md['nobs']))
        obs_text += '\\\\\n'
        return obs_text

    def generate_r2(self):
        r2_text = ' $R^2$ '
        for md in self.model_data:
            r2_text += '& ' + self._float_format(md['r2']) + ' '
        r2_text += '\\\\\n'
        return r2_text

    def generate_r2_adj(self):
        r2_text = ' Adjusted $R^2$ '
        for md in self.model_data:
            r2_text += '& ' + self._float_format(md['r2_adj']) + ' '
        r2_text += '\\\\\n'
        return r2_text

    def generate_resid_std_err(self):
        rse_text = ''
        rse_text += ' Residual Std. Error '
        for md in self.model_data:
            rse_text += '& ' + self._float_format(md['resid_std_err'])
            if self.show_dof:
                rse_text += '(df = {:d})'.format(int(md['degree_freedom_resid']))
            rse_text += ' '
        rse_text += ' \\\\\n'
        return rse_text

    def generate_f_statistic(self):
        f_text = ''
        f_text += ' F Statistic '
        for md in self.model_data:
            f_text += '& ' + self._float_format(md['f_statistic'])
            f_text += '$^{' + self.get_sig_icon(md['f_p_value']) + '}$ '
            if self.show_dof:
                f_text += '(df = ' + str(md['degree_freedom']) + '; ' + str(md['degree_freedom_resid']) + ')'
            f_text += ' '
        f_text += '\\\\\n'
        return f_text

    def generate_notes(self):
        notes_text = ''
        notes_text += '\\textit{' + self.notes_label + '}'
<<<<<<< HEAD
        if self.notes_append and self.show_stars:
            notes_text += self.generate_p_value_section_latex()
        notes_text += self.generate_additional_notes_latex()
=======
        if self.notes_append:
            notes_text += self.generate_p_value_section()
        notes_text += self.generate_additional_notes()
>>>>>>> 0188e8cd
        return notes_text

    def generate_p_value_section(self):
        notes_text = ''
        notes_text += ' & \\multicolumn{' + str(self.num_models) + '}{r}{$^{' + self.get_sig_icon(self.sig_levels[0] - 0.001) + '}$p$<$' + str(self.sig_levels[0]) + '; '
        notes_text += '$^{' + self.get_sig_icon(self.sig_levels[1] - 0.001) + '}$p$<$' + str(self.sig_levels[1]) + '; '
        notes_text += '$^{' + self.get_sig_icon(self.sig_levels[2] - 0.001) + '}$p$<$' + str(self.sig_levels[2]) + '} \\\\\n'
        return notes_text

    def generate_additional_notes(self):
        notes_text = ''
        # if len(self.custom_notes) == 0:
        #     return notes_text
        for note in self.custom_notes:
            # if (i != 0) | (self.notes_append):
            #     notes_text += '\\multicolumn{' + str(self.num_models) + '}{r}\\textit{' + note + '} \\\\\n'
            # else:
            #     notes_text += ' & \\multicolumn{' + str(self.num_models) + '}{r}\\textit{' + note + '} \\\\\n'
            notes_text += ' & \\multicolumn{' + str(self.num_models) + '}{r}\\textit{' + note + '} \\\\\n'

        return notes_text


    # Begin Markdown render functions
    # def render_markdown(self):
    #     print("sorry haven't made this yet :/")

    # Begin ASCII render functions
    # def render_ascii(self):
    #     print("sorry haven't made this yet :/")<|MERGE_RESOLUTION|>--- conflicted
+++ resolved
@@ -217,18 +217,6 @@
         assert type(append) == bool, 'Please input True/False'
         self.notes_append = append
 
-<<<<<<< HEAD
-    def show_stars(self, show):
-        assert type(show) == bool, 'Please input True/False'
-        self.show_stars = show
-
-    # Begin HTML render functions
-    def render_html(self):
-        html = ''
-        html += self.generate_header_html()
-        html += self.generate_body_html()
-        html += self.generate_footer_html()
-=======
     def render_html(self, *args, **kwargs):
         return HTMLRenderer(self).render(*args, **kwargs)
 
@@ -296,8 +284,6 @@
         html = self.generate_header()
         html += self.generate_body()
         html += self.generate_footer()
->>>>>>> 0188e8cd
-
         return html
 
     def generate_header(self):
@@ -394,23 +380,7 @@
 
         return cov_text
 
-<<<<<<< HEAD
-    def get_sig_icon(self, p_value, sig_char='*'):
-        if p_value is None or not self.show_stars:
-            return ''
-        if p_value >= self.sig_levels[0]:
-            return ''
-        elif p_value >= self.sig_levels[1]:
-            return sig_char
-        elif p_value >= self.sig_levels[2]:
-            return sig_char * 2
-        else:
-            return sig_char * 3
-
-    def generate_footer_html(self):
-=======
     def generate_footer(self):
->>>>>>> 0188e8cd
         """
         Generate the footer of the table where
         model summary section is.
@@ -486,13 +456,8 @@
     def generate_notes(self):
         notes_text = ''
         notes_text += '<tr><td style="text-align: left">' + self.notes_label + '</td>'
-<<<<<<< HEAD
         if self.notes_append and self.show_stars:
-            notes_text += self.generate_p_value_section_html()
-=======
-        if self.notes_append:
             notes_text += self.generate_p_value_section()
->>>>>>> 0188e8cd
         notes_text += '</tr>'
         notes_text += self.generate_additional_notes()
         return notes_text
@@ -708,15 +673,9 @@
     def generate_notes(self):
         notes_text = ''
         notes_text += '\\textit{' + self.notes_label + '}'
-<<<<<<< HEAD
         if self.notes_append and self.show_stars:
-            notes_text += self.generate_p_value_section_latex()
-        notes_text += self.generate_additional_notes_latex()
-=======
-        if self.notes_append:
             notes_text += self.generate_p_value_section()
         notes_text += self.generate_additional_notes()
->>>>>>> 0188e8cd
         return notes_text
 
     def generate_p_value_section(self):
