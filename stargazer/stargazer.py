--- conflicted
+++ resolved
@@ -566,13 +566,9 @@
 
     def generate_r2_latex(self):
         r2_text = ''
-<<<<<<< HEAD
         if not self.show_r2:
             return r2_text
         r2_text += ' $R^2$ '
-=======
-        r2_text += ' R${2}$ '
->>>>>>> 9b0328bc
         for md in self.model_data:
             r2_text += '& ' + self._float_format(md['r2']) + ' '
         r2_text += '\\\\\n'
@@ -580,13 +576,9 @@
 
     def generate_r2_adj_latex(self):
         r2_text = ''
-<<<<<<< HEAD
         if not self.show_r2:
             return r2_text
         r2_text += ' Adjusted $R^2$ '
-=======
-        r2_text += ' Adjusted R${2}$ '
->>>>>>> 9b0328bc
         for md in self.model_data:
             r2_text += '& ' + self._float_format(md['r2_adj']) + ' '
         r2_text += '\\\\\n'
